/*
http://www.apache.org/licenses/LICENSE-2.0.txt


Copyright 2015 Intel Corporation

Licensed under the Apache License, Version 2.0 (the "License");
you may not use this file except in compliance with the License.
You may obtain a copy of the License at

    http://www.apache.org/licenses/LICENSE-2.0

Unless required by applicable law or agreed to in writing, software
distributed under the License is distributed on an "AS IS" BASIS,
WITHOUT WARRANTIES OR CONDITIONS OF ANY KIND, either express or implied.
See the License for the specific language governing permissions and
limitations under the License.
*/

package scheduler

import (
	"errors"
	"fmt"
	"os"
	"path"
	"sync"
	"testing"
	"time"

	"github.com/intelsdi-x/snap/control"
	"github.com/intelsdi-x/snap/core"
	"github.com/intelsdi-x/snap/core/cdata"
	"github.com/intelsdi-x/snap/pkg/promise"
	"github.com/intelsdi-x/snap/pkg/schedule"
	"github.com/intelsdi-x/snap/scheduler/wmap"

	log "github.com/Sirupsen/logrus"
	. "github.com/smartystreets/goconvey/convey"
)

var (
	SnapPath                     = os.Getenv("SNAP_PATH")
	snap_collector_mock2_path    = path.Join(SnapPath, "plugin", "snap-collector-mock2")
	snap_processor_passthru_path = path.Join(SnapPath, "plugin", "snap-processor-passthru")
	snap_publisher_file_path     = path.Join(SnapPath, "plugin", "snap-publisher-file")
)

type MockMetricType struct {
	namespace []string
}

func (m MockMetricType) Namespace() []string {
	return m.namespace
}

func (m MockMetricType) LastAdvertisedTime() time.Time {
	return time.Now()
}

func (m MockMetricType) Version() int {
	return 1
}

func (m MockMetricType) Config() *cdata.ConfigDataNode {
	return nil
}

func (m MockMetricType) Data() interface{} {
	return nil
}

func TestCollectPublishWorkflow(t *testing.T) {
	log.SetLevel(log.FatalLevel)
	Convey("Given a started plugin control", t, func() {

		c := control.New()
		c.Start()
		s := New()
		s.SetMetricManager(c)
		Convey("create a workflow", func() {
			rp, err := core.NewRequestedPlugin(snap_collector_mock2_path)
			So(err, ShouldBeNil)
			_, err = c.Load(rp)
			So(err, ShouldBeNil)
			rp2, err := core.NewRequestedPlugin(snap_publisher_file_path)
			So(err, ShouldBeNil)
			_, err = c.Load(rp2)
			So(err, ShouldBeNil)
			rp3, err := core.NewRequestedPlugin(snap_processor_passthru_path)
			So(err, ShouldBeNil)
			_, err = c.Load(rp3)
			So(err, ShouldBeNil)
			time.Sleep(100 * time.Millisecond)

			metrics, err2 := c.MetricCatalog()
			So(err2, ShouldBeNil)
			So(metrics, ShouldNotBeEmpty)

			w := wmap.NewWorkflowMap()
			w.CollectNode.AddMetric("/intel/mock/foo", 2)
			w.CollectNode.AddConfigItem("/intel/mock/foo", "password", "secret")

			pu := wmap.NewPublishNode("file", 3)
			pu.AddConfigItem("file", "/tmp/snap-TestCollectPublishWorkflow.out")

			pr := wmap.NewProcessNode("passthru", 1)
			time.Sleep(100 * time.Millisecond)

			pr.Add(pu)
			w.CollectNode.Add(pr)

			Convey("Start scheduler", func() {
				err := s.Start()
				So(err, ShouldBeNil)
				Convey("Create task", func() {
					t, err := s.CreateTask(schedule.NewSimpleSchedule(time.Millisecond*500), w, false)
					So(err.Errors(), ShouldBeEmpty)
					So(t, ShouldNotBeNil)
					t.(*task).Spin()
					time.Sleep(3 * time.Second)

				})
			})
		})
	})
}

// The mocks below are here for testing work submission
type Mock1 struct {
<<<<<<< HEAD
=======
	sync.Mutex
>>>>>>> 9198f977
	count      int
	errorIndex int
	delay      time.Duration
	queue      map[string]int
<<<<<<< HEAD
=======
	qstring    string
>>>>>>> 9198f977
}

func (m *Mock1) CollectMetrics([]core.Metric, time.Time, string) ([]core.Metric, []error) {
	return nil, nil
}

func (m *Mock1) Work(j job) queuedJob {
<<<<<<< HEAD
	m.queue[j.TypeString()]++
=======
	m.Lock()
	defer m.Unlock()
	time.Sleep(m.delay)
	m.queue[j.TypeString()]++
	m.qstring += "," + j.Name()
>>>>>>> 9198f977
	return m
}

func (m *Mock1) Promise() promise.Promise {
	return m
}

func (m *Mock1) Await() []error {
<<<<<<< HEAD
	time.Sleep(m.delay)
=======
	m.Lock()
	defer m.Unlock()
>>>>>>> 9198f977
	m.count++
	if m.count == m.errorIndex {
		return []error{errors.New("I am an error")}
	}
	return nil
}

func (m *Mock1) AwaitUntil(time.Duration) []error {
	return nil
}

func (m *Mock1) Complete([]error) {

}

func (m *Mock1) IsComplete() bool {
	return false
}

func (m *Mock1) Job() job {
	return nil
}

func (m *Mock1) AndThen(_ func([]error)) {
}

func (m *Mock1) AndThenUntil(_ time.Duration, _ func([]error)) {
}

func TestWorkJobs(t *testing.T) {
<<<<<<< HEAD
	Convey("Test speed and concurrency of TestWorkJobs\n", t, func() {
		Convey("submit multiple jobs\n", func() {
			m := &Mock1{queue: make(map[string]int)}
			m.delay = time.Millisecond * 100
			pj := newCollectorJob(nil, time.Second*1, m, nil, "")
			prs := make([]*processNode, 0)
			pus := make([]*publishNode, 0)
			counter := 0
			t := &task{manager: m, id: "1", name: "mock"}
=======
	// log.SetLevel(log.DebugLevel)
	Convey("Test speed and concurrency of TestWorkJobs\n", t, func() {
		Convey("submit multiple jobs\n", func() {
			m1 := &Mock1{queue: make(map[string]int)}
			pj := newCollectorJob(nil, time.Second*1, m1, nil, "")
			prs := make([]*processNode, 0)
			pus := make([]*publishNode, 0)
			counter := 0
			t := &task{manager: m1, id: "1", name: "mock"}
>>>>>>> 9198f977
			for x := 0; x < 3; x++ {
				n := cdata.NewNode()
				pr := &processNode{config: n, name: fmt.Sprintf("prjob%d", counter)}
				pu := &publishNode{config: n, name: fmt.Sprintf("pujob%d", counter)}
				counter++
				prs = append(prs, pr)
				pus = append(pus, pu)
			}
			workJobs(prs, pus, t, pj)
<<<<<<< HEAD
			So(m.queue["processor"], ShouldEqual, 3)
			So(m.queue["publisher"], ShouldEqual, 3)
			So(t.failedRuns, ShouldEqual, 0)
		})
		Convey("submit multiple jobs with nesting", func() {
			m := &Mock1{queue: make(map[string]int)}
			m.delay = time.Millisecond * 100
			pj := newCollectorJob(nil, time.Second*1, m, nil, "")
			prs := make([]*processNode, 0)
			pus := make([]*publishNode, 0)
			counter := 0
			t := &task{manager: m, id: "1", name: "mock"}
=======
			So(t.failedRuns, ShouldEqual, 0)
			So(m1.queue["processor"], ShouldEqual, 3)
			So(m1.queue["publisher"], ShouldEqual, 3)
		})
		Convey("submit multiple jobs with nesting", func() {
			m2 := &Mock1{queue: make(map[string]int)}
			pj := newCollectorJob(nil, time.Second*1, m2, nil, "")
			prs := make([]*processNode, 0)
			pus := make([]*publishNode, 0)
			counter := 0
			t := &task{manager: m2, id: "1", name: "mock"}
>>>>>>> 9198f977
			// 3 proc + 3 pub
			for x := 0; x < 3; x++ {
				n := cdata.NewNode()
				pr := &processNode{config: n, name: fmt.Sprintf("prjob%d", counter)}
				pu := &publishNode{config: n, name: fmt.Sprintf("pujob%d", counter)}
				counter++
				prs = append(prs, pr)
				pus = append(pus, pu)
			}
			// 3 proc => 3 proc + 3 pub
			for _, pr := range prs {
				cprs := make([]*processNode, 0)
				cpus := make([]*publishNode, 0)
				for x := 0; x < 3; x++ {
					n := cdata.NewNode()
					cpr := &processNode{config: n, name: fmt.Sprintf("prjobchild%d", counter)}
					cpu := &publishNode{config: n, name: fmt.Sprintf("pujobchild%d", counter)}
					counter++
					cprs = append(cprs, cpr)
					cpus = append(cpus, cpu)
				}
				pr.ProcessNodes = cprs
				pr.PublishNodes = cpus
			}
			workJobs(prs, pus, t, pj)
<<<<<<< HEAD
			// (3*3)+3
			So(m.queue["processor"], ShouldEqual, 12)
			// (3*3)
			So(m.queue["publisher"], ShouldEqual, 12)
			So(t.failedRuns, ShouldEqual, 0)
		})
		Convey("submit multiple jobs where one has an error", func() {
			m := &Mock1{queue: make(map[string]int)}
			// make the 13th job fail
			m.errorIndex = 13
			m.delay = time.Millisecond * 100
			pj := newCollectorJob(nil, time.Second*1, m, nil, "")
			prs := make([]*processNode, 0)
			pus := make([]*publishNode, 0)
			counter := 0
			t := &task{manager: m, id: "1", name: "mock"}
=======
			So(t.failedRuns, ShouldEqual, 0)
			// (3*3)+3
			So(m2.queue["processor"], ShouldEqual, 12)
			// (3*3)
			So(m2.queue["publisher"], ShouldEqual, 12)

		})
		Convey("submit multiple jobs where one has an error", func() {
			m3 := &Mock1{queue: make(map[string]int)}
			// make the 13th job fail
			m3.errorIndex = 13
			m3.delay = time.Millisecond * 100
			pj := newCollectorJob(nil, time.Second*1, m3, nil, "")
			prs := make([]*processNode, 0)
			pus := make([]*publishNode, 0)
			counter := 0
			t := &task{manager: m3, id: "1", name: "mock"}
>>>>>>> 9198f977
			// 3 proc + 3 pub
			for x := 0; x < 3; x++ {
				n := cdata.NewNode()
				pr := &processNode{config: n, name: fmt.Sprintf("prjob%d", counter)}
				pu := &publishNode{config: n, name: fmt.Sprintf("pujob%d", counter)}
				counter++
				prs = append(prs, pr)
				pus = append(pus, pu)
			}
			// 3 proc => 3 proc + 3 pub
			for _, pr := range prs {
				cprs := make([]*processNode, 0)
				cpus := make([]*publishNode, 0)
				for x := 0; x < 3; x++ {
					n := cdata.NewNode()
					cpr := &processNode{config: n, name: fmt.Sprintf("prjobchild%d", counter)}
					cpu := &publishNode{config: n, name: fmt.Sprintf("pujobchild%d", counter)}
					counter++
					cprs = append(cprs, cpr)
					cpus = append(cpus, cpu)
				}
				pr.ProcessNodes = cprs
				pr.PublishNodes = cpus
			}
			workJobs(prs, pus, t, pj)
<<<<<<< HEAD
			// (3*3)+3
			So(m.queue["processor"], ShouldEqual, 12)
			// (3*3)
			So(m.queue["publisher"], ShouldEqual, 12)
			So(t.failedRuns, ShouldEqual, 1)
			So(t.lastFailureMessage, ShouldEqual, "I am an error")
=======
			So(t.failedRuns, ShouldEqual, 1)
			So(t.lastFailureMessage, ShouldEqual, "I am an error")
			// (3*3)+3
			So(m3.queue["processor"], ShouldEqual, 12)
			// (3*3)
			So(m3.queue["publisher"], ShouldEqual, 12)

>>>>>>> 9198f977
		})

	})
}<|MERGE_RESOLUTION|>--- conflicted
+++ resolved
@@ -24,7 +24,6 @@
 	"fmt"
 	"os"
 	"path"
-	"sync"
 	"testing"
 	"time"
 
@@ -128,18 +127,10 @@
 
 // The mocks below are here for testing work submission
 type Mock1 struct {
-<<<<<<< HEAD
-=======
-	sync.Mutex
->>>>>>> 9198f977
 	count      int
 	errorIndex int
 	delay      time.Duration
 	queue      map[string]int
-<<<<<<< HEAD
-=======
-	qstring    string
->>>>>>> 9198f977
 }
 
 func (m *Mock1) CollectMetrics([]core.Metric, time.Time, string) ([]core.Metric, []error) {
@@ -147,15 +138,10 @@
 }
 
 func (m *Mock1) Work(j job) queuedJob {
-<<<<<<< HEAD
-	m.queue[j.TypeString()]++
-=======
 	m.Lock()
 	defer m.Unlock()
 	time.Sleep(m.delay)
 	m.queue[j.TypeString()]++
-	m.qstring += "," + j.Name()
->>>>>>> 9198f977
 	return m
 }
 
@@ -164,12 +150,8 @@
 }
 
 func (m *Mock1) Await() []error {
-<<<<<<< HEAD
-	time.Sleep(m.delay)
-=======
 	m.Lock()
 	defer m.Unlock()
->>>>>>> 9198f977
 	m.count++
 	if m.count == m.errorIndex {
 		return []error{errors.New("I am an error")}
@@ -200,17 +182,6 @@
 }
 
 func TestWorkJobs(t *testing.T) {
-<<<<<<< HEAD
-	Convey("Test speed and concurrency of TestWorkJobs\n", t, func() {
-		Convey("submit multiple jobs\n", func() {
-			m := &Mock1{queue: make(map[string]int)}
-			m.delay = time.Millisecond * 100
-			pj := newCollectorJob(nil, time.Second*1, m, nil, "")
-			prs := make([]*processNode, 0)
-			pus := make([]*publishNode, 0)
-			counter := 0
-			t := &task{manager: m, id: "1", name: "mock"}
-=======
 	// log.SetLevel(log.DebugLevel)
 	Convey("Test speed and concurrency of TestWorkJobs\n", t, func() {
 		Convey("submit multiple jobs\n", func() {
@@ -220,7 +191,6 @@
 			pus := make([]*publishNode, 0)
 			counter := 0
 			t := &task{manager: m1, id: "1", name: "mock"}
->>>>>>> 9198f977
 			for x := 0; x < 3; x++ {
 				n := cdata.NewNode()
 				pr := &processNode{config: n, name: fmt.Sprintf("prjob%d", counter)}
@@ -230,20 +200,6 @@
 				pus = append(pus, pu)
 			}
 			workJobs(prs, pus, t, pj)
-<<<<<<< HEAD
-			So(m.queue["processor"], ShouldEqual, 3)
-			So(m.queue["publisher"], ShouldEqual, 3)
-			So(t.failedRuns, ShouldEqual, 0)
-		})
-		Convey("submit multiple jobs with nesting", func() {
-			m := &Mock1{queue: make(map[string]int)}
-			m.delay = time.Millisecond * 100
-			pj := newCollectorJob(nil, time.Second*1, m, nil, "")
-			prs := make([]*processNode, 0)
-			pus := make([]*publishNode, 0)
-			counter := 0
-			t := &task{manager: m, id: "1", name: "mock"}
-=======
 			So(t.failedRuns, ShouldEqual, 0)
 			So(m1.queue["processor"], ShouldEqual, 3)
 			So(m1.queue["publisher"], ShouldEqual, 3)
@@ -255,7 +211,6 @@
 			pus := make([]*publishNode, 0)
 			counter := 0
 			t := &task{manager: m2, id: "1", name: "mock"}
->>>>>>> 9198f977
 			// 3 proc + 3 pub
 			for x := 0; x < 3; x++ {
 				n := cdata.NewNode()
@@ -281,24 +236,6 @@
 				pr.PublishNodes = cpus
 			}
 			workJobs(prs, pus, t, pj)
-<<<<<<< HEAD
-			// (3*3)+3
-			So(m.queue["processor"], ShouldEqual, 12)
-			// (3*3)
-			So(m.queue["publisher"], ShouldEqual, 12)
-			So(t.failedRuns, ShouldEqual, 0)
-		})
-		Convey("submit multiple jobs where one has an error", func() {
-			m := &Mock1{queue: make(map[string]int)}
-			// make the 13th job fail
-			m.errorIndex = 13
-			m.delay = time.Millisecond * 100
-			pj := newCollectorJob(nil, time.Second*1, m, nil, "")
-			prs := make([]*processNode, 0)
-			pus := make([]*publishNode, 0)
-			counter := 0
-			t := &task{manager: m, id: "1", name: "mock"}
-=======
 			So(t.failedRuns, ShouldEqual, 0)
 			// (3*3)+3
 			So(m2.queue["processor"], ShouldEqual, 12)
@@ -316,7 +253,6 @@
 			pus := make([]*publishNode, 0)
 			counter := 0
 			t := &task{manager: m3, id: "1", name: "mock"}
->>>>>>> 9198f977
 			// 3 proc + 3 pub
 			for x := 0; x < 3; x++ {
 				n := cdata.NewNode()
@@ -342,22 +278,12 @@
 				pr.PublishNodes = cpus
 			}
 			workJobs(prs, pus, t, pj)
-<<<<<<< HEAD
-			// (3*3)+3
-			So(m.queue["processor"], ShouldEqual, 12)
-			// (3*3)
-			So(m.queue["publisher"], ShouldEqual, 12)
-			So(t.failedRuns, ShouldEqual, 1)
-			So(t.lastFailureMessage, ShouldEqual, "I am an error")
-=======
 			So(t.failedRuns, ShouldEqual, 1)
 			So(t.lastFailureMessage, ShouldEqual, "I am an error")
 			// (3*3)+3
 			So(m3.queue["processor"], ShouldEqual, 12)
 			// (3*3)
 			So(m3.queue["publisher"], ShouldEqual, 12)
-
->>>>>>> 9198f977
 		})
 
 	})
